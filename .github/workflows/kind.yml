name: KinD tests

on:
<<<<<<< HEAD
=======
  push:
    branches:
      - main
      - release-2.[3-9]
>>>>>>> 70d27211
  pull_request:
    branches:
      - main
      - release-2.[3-9]

defaults:
  run:
    shell: bash
    working-directory: governance-policy-propagator

jobs:
  kind-tests:
    runs-on: ubuntu-latest
    env:
      REGISTRY: localhost:5000
    strategy:
      matrix:
        go:
          - '1.16'
        # Run tests on oldest and newest supported OCP Kubernetes
        # - OCP 4.5 runs Kubernetes v1.18
        # KinD tags: https://hub.docker.com/r/kindest/node/tags
        kind:
          - 'v1.18.15'
          - 'latest'
    name: KinD tests
    steps:
    - name: Checkout Governance Policy Propagator
      uses: actions/checkout@v2
      with:
        path: governance-policy-propagator
        fetch-depth: 0 # Fetch all history for all tags and branches

    - name: Set up Go - ${{ matrix.go }}
      uses: actions/setup-go@v2
      id: go
      with:
        go-version: ${{ matrix.go }}

    - name: Verify modules
      run: |
        go mod verify

    - name: Verify format
      run: |
        make fmt
        git diff --exit-code

    - name: Create K8s KinD Cluster - ${{ matrix.kind }}
      env:
        KIND_VERSION: ${{ matrix.kind }}
      run: |
        make kind-bootstrap-cluster-dev

    - name: Build and Push Image to KinD node
      env:
        TAG: ${{ github.sha }}
      run: |
        make build-images
        make kind-deploy-controller-dev

    - name: Unit and Integration Tests
      run: |
        make test-dependencies
        make test

    - name: E2E Tests
      run: |
        export GOPATH=$(go env GOPATH)
        make e2e-dependencies
        make e2e-test

    - name: SonarCloud Analysis
      if: ${{ github.event_name == 'push' }}
      run: |
        echo "SonarCloud not implemented."

    - name: Debug
      if: ${{ failure() }}
      run: |
        make e2e-debug

    - name: Clean up cluster
      if: ${{ always() }}
      run: |
        make kind-delete-cluster<|MERGE_RESOLUTION|>--- conflicted
+++ resolved
@@ -1,13 +1,10 @@
 name: KinD tests
 
 on:
-<<<<<<< HEAD
-=======
   push:
     branches:
       - main
       - release-2.[3-9]
->>>>>>> 70d27211
   pull_request:
     branches:
       - main
