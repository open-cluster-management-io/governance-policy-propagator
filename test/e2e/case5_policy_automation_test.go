--- conflicted
+++ resolved
@@ -165,10 +165,6 @@
 			compliant := managed1.(map[string]interface{})["compliant"]
 			Expect(compliant).To(Equal(string(policiesv1.NonCompliant)))
 
-<<<<<<< HEAD
-=======
-				return len(ansiblejobList.Items)
-			}, 30, 1).Should(Equal(1))
 			By("Job TTL should match default (1 day)")
 			Eventually(func(g Gomega) interface{} {
 				ansiblejobList, err := clientHubDynamic.Resource(gvrAnsibleJob).Namespace(testNamespace).List(
@@ -178,7 +174,7 @@
 
 				return ansiblejobList.Items[0].Object["spec"].(map[string]interface{})["job_ttl"]
 			}, 10, 1).Should(Equal(int64(86400)))
->>>>>>> d078c8d1
+      
 			By("Mode should be set to disabled after ansiblejob is created")
 			policyAutomation, err = clientHubDynamic.Resource(gvrPolicyAutomation).Namespace(testNamespace).Get(
 				context.TODO(), "create-service-now-ticket", metav1.GetOptions{},
