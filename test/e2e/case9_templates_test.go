// Copyright (c) 2021 Red Hat, Inc.
// Copyright Contributors to the Open Cluster Management project

package e2e

import (
	"context"
	"fmt"

	. "github.com/onsi/ginkgo/v2"
	. "github.com/onsi/gomega"
	metav1 "k8s.io/apimachinery/pkg/apis/meta/v1"
	"k8s.io/apimachinery/pkg/apis/meta/v1/unstructured"
	"k8s.io/apimachinery/pkg/types"

	"open-cluster-management.io/governance-policy-propagator/test/utils"
)

const (
<<<<<<< HEAD
	case9PolicyName              = "case9-test-policy"
	case9PolicyYaml              = "../resources/case9_templates/case9-test-policy.yaml"
	case9ReplicatedPolicyYamlM1  = "../resources/case9_templates/case9-test-replpolicy-managed1.yaml"
	case9ReplicatedPolicyYamlM2  = "../resources/case9_templates/case9-test-replpolicy-managed2.yaml"
	case9PolicyNameEncrypted     = "case9-test-policy-encrypted"
	case9PolicyYamlEncrypted     = "../resources/case9_templates/case9-test-policy_encrypted.yaml"
	case9PolicyYamlEncryptedRepl = "../resources/case9_templates/case9-test-replpolicy_encrypted-"
	case9EncryptionSecret        = "../resources/case9_templates/case9-test-encryption-secret.yaml"
	case9EncryptionSecretName    = "policy-encryption-key"
	case9SecretName              = "case9-secret"
	IVAnnotation                 = "policy.open-cluster-management.io/encryption-iv"
	case9PolicyNameCopy          = "case9-test-policy-copy"
	case9PolicyYamlCopy          = "../resources/case9_templates/case9-test-policy_copy.yaml"
	case9PolicyYamlCopiedRepl    = "../resources/case9_templates/case9-test-replpolicy_copied-"
=======
	case9PolicyName                   = "case9-test-policy"
	case9PolicyYaml                   = "../resources/case9_templates/case9-test-policy.yaml"
	case9ReplicatedPolicyYamlM1       = "../resources/case9_templates/case9-test-replpolicy-managed1.yaml"
	case9ReplicatedPolicyYamlM1Update = "../resources/case9_templates/case9-test-replpolicy-managed1-relabelled.yaml"
	case9ReplicatedPolicyYamlM2       = "../resources/case9_templates/case9-test-replpolicy-managed2.yaml"
	case9PolicyNameEncrypted          = "case9-test-policy-encrypted"
	case9PolicyYamlEncrypted          = "../resources/case9_templates/case9-test-policy_encrypted.yaml"
	case9PolicyYamlEncryptedRepl      = "../resources/case9_templates/case9-test-replpolicy_encrypted-"
	case9EncryptionSecret             = "../resources/case9_templates/case9-test-encryption-secret.yaml"
	case9EncryptionSecretName         = "policy-encryption-key"
	case9SecretName                   = "case9-secret"
	IVAnnotation                      = "policy.open-cluster-management.io/encryption-iv"
>>>>>>> 3ee5faec
)

var _ = Describe("Test policy templates", func() {
	Describe("Create policy, placement and referenced resource in ns:"+testNamespace, Ordered, func() {
		It("should be created in user ns", func() {
			By("Creating " + case9PolicyYaml)
			utils.Kubectl("apply",
				"-f", case9PolicyYaml,
				"-n", testNamespace)
			plc := utils.GetWithTimeout(
				clientHubDynamic, gvrPolicy, case9PolicyName, testNamespace, true, defaultTimeoutSeconds,
			)
			Expect(plc).NotTo(BeNil())
		})
		It("should resolve templates and propagate to cluster ns managed1", func() {
			By("Patching test-policy-plr with decision of cluster managed1")
			plr := utils.GetWithTimeout(
				clientHubDynamic, gvrPlacementRule, case9PolicyName+"-plr", testNamespace,
				true, defaultTimeoutSeconds,
			)
			plr.Object["status"] = utils.GeneratePlrStatus("managed1")
			_, err := clientHubDynamic.Resource(gvrPlacementRule).Namespace(testNamespace).UpdateStatus(
				context.TODO(), plr, metav1.UpdateOptions{},
			)
			Expect(err).To(BeNil())
			plc := utils.GetWithTimeout(
				clientHubDynamic, gvrPolicy, testNamespace+"."+case9PolicyName, "managed1",
				true, defaultTimeoutSeconds,
			)
			Expect(plc).ToNot(BeNil())

			yamlPlc := utils.ParseYaml(case9ReplicatedPolicyYamlM1)
			Eventually(func() interface{} {
				replicatedPlc := utils.GetWithTimeout(
					clientHubDynamic,
					gvrPolicy,
					testNamespace+"."+case9PolicyName,
					"managed1",
					true,
					defaultTimeoutSeconds,
				)

				return replicatedPlc.Object["spec"]
			}, defaultTimeoutSeconds, 1).Should(utils.SemanticEqual(yamlPlc.Object["spec"]))
		})
		It("should update the templated value when the managed cluster labels change", func() {
			By("Updating the label on managed1")
			utils.Kubectl("label", "managedcluster", "managed1", "vendor=Fake", "--overwrite")

			By("Verifying the policy is updated")
			yamlPlc := utils.ParseYaml(case9ReplicatedPolicyYamlM1Update)
			Eventually(func() interface{} {
				replicatedPlc := utils.GetWithTimeout(
					clientHubDynamic,
					gvrPolicy,
					testNamespace+"."+case9PolicyName,
					"managed1",
					true,
					defaultTimeoutSeconds,
				)

				return replicatedPlc.Object["spec"]
			}, defaultTimeoutSeconds, 1).Should(utils.SemanticEqual(yamlPlc.Object["spec"]))
		})
		It("should resolve templates and propagate to cluster ns managed2", func() {
			By("Patching test-policy-plr with decision of cluster managed2")
			plr := utils.GetWithTimeout(
				clientHubDynamic, gvrPlacementRule, case9PolicyName+"-plr", testNamespace,
				true, defaultTimeoutSeconds,
			)
			plr.Object["status"] = utils.GeneratePlrStatus("managed2")
			_, err := clientHubDynamic.Resource(gvrPlacementRule).Namespace(testNamespace).UpdateStatus(
				context.TODO(), plr, metav1.UpdateOptions{},
			)
			Expect(err).To(BeNil())
			plc := utils.GetWithTimeout(
				clientHubDynamic, gvrPolicy, testNamespace+"."+case9PolicyName, "managed2",
				true, defaultTimeoutSeconds,
			)
			Expect(plc).ToNot(BeNil())

			yamlPlc := utils.ParseYaml(case9ReplicatedPolicyYamlM2)
			Eventually(func() interface{} {
				replicatedPlc := utils.GetWithTimeout(
					clientHubDynamic,
					gvrPolicy,
					testNamespace+"."+case9PolicyName,
					"managed2",
					true,
					defaultTimeoutSeconds,
				)

				return replicatedPlc.Object["spec"]
			}, defaultTimeoutSeconds, 1).Should(utils.SemanticEqual(yamlPlc.Object["spec"]))
		})
		AfterAll(func() {
			utils.Kubectl("delete",
				"-f", case9PolicyYaml,
				"-n", testNamespace,
				"--ignore-not-found")
			utils.Kubectl("label", "managedcluster", "managed1", "vendor=auto-detect", "--overwrite")
			opt := metav1.ListOptions{}
			utils.ListWithTimeout(clientHubDynamic, gvrPolicy, opt, 0, false, defaultTimeoutSeconds)
		})
	})
})

var _ = Describe("Test encrypted policy templates", func() {
	Describe("Create policy, placement and referenced resource in ns: "+testNamespace, Ordered, func() {
		for i := 1; i <= 2; i++ {
			managedCluster := "managed" + fmt.Sprint(i)

			It("should be created in user ns", func() {
				By("Creating " + case9PolicyYamlEncrypted)
				utils.Kubectl("apply",
					"-f", case9PolicyYamlEncrypted,
					"-n", testNamespace)
				plc := utils.GetWithTimeout(
					clientHubDynamic, gvrPolicy, case9PolicyNameEncrypted, testNamespace,
					true, defaultTimeoutSeconds,
				)
				Expect(plc).NotTo(BeNil())
			})

			It("should resolve templates and propagate to cluster ns "+managedCluster, func() {
				By("Initializing AES Encryption Secret")
				_, err := utils.KubectlWithOutput("apply",
					"-f", case9EncryptionSecret,
					"-n", managedCluster)
				Expect(err).To(BeNil())

				By("Patching test-policy-plr with decision of cluster " + managedCluster)
				plr := utils.GetWithTimeout(
					clientHubDynamic, gvrPlacementRule, case9PolicyNameEncrypted+"-plr", testNamespace,
					true, defaultTimeoutSeconds,
				)
				plr.Object["status"] = utils.GeneratePlrStatus(managedCluster)
				_, err = clientHubDynamic.Resource(gvrPlacementRule).Namespace(testNamespace).UpdateStatus(
					context.TODO(), plr, metav1.UpdateOptions{},
				)
				Expect(err).To(BeNil())

				var replicatedPlc *unstructured.Unstructured
				By("Waiting for encrypted values")
				Eventually(func() interface{} {
					replicatedPlc = utils.GetWithTimeout(
						clientHubDynamic,
						gvrPolicy,
						testNamespace+"."+case9PolicyNameEncrypted,
						managedCluster,
						true,
						defaultTimeoutSeconds,
					)

					return fmt.Sprint(replicatedPlc.Object["spec"])
				}, defaultTimeoutSeconds, 1).Should(ContainSubstring("$ocm_encrypted:"))

				By("Patching the initialization vector with a static value")
				// Setting Initialization Vector so that the test results will be deterministic
				initializationVector := "7cznVUq5SXEE4RMZNkGOrQ=="
				annotations := replicatedPlc.GetAnnotations()
				annotations[IVAnnotation] = initializationVector
				replicatedPlc.SetAnnotations(annotations)
				_, err = clientHubDynamic.Resource(gvrPolicy).Namespace(managedCluster).Update(
					context.TODO(), replicatedPlc, metav1.UpdateOptions{},
				)
				Expect(err).To(BeNil())

				By("Verifying the replicated policy against a snapshot")
				yamlPlc := utils.ParseYaml(case9PolicyYamlEncryptedRepl + managedCluster + ".yaml")
				Eventually(func() interface{} {
					replicatedPlc = utils.GetWithTimeout(
						clientHubDynamic,
						gvrPolicy,
						testNamespace+"."+case9PolicyNameEncrypted,
						managedCluster,
						true,
						defaultTimeoutSeconds,
					)

					return replicatedPlc.Object["spec"]
				}, defaultTimeoutSeconds, 1).Should(utils.SemanticEqual(yamlPlc.Object["spec"]))
			})

			It("should reconcile when the secret referenced in the template is updated", func() {
				By("Updating the secret " + case9SecretName)
				newToken := "THVrZS4gSSBhbSB5b3VyIGZhdGhlci4="
				patch := []byte(`{"data": {"token": "` + newToken + `"}}`)
				_, err := clientHub.CoreV1().Secrets(testNamespace).Patch(
					context.TODO(), case9SecretName, types.StrategicMergePatchType, patch, metav1.PatchOptions{},
				)
				Expect(err).To(BeNil())

				By("Verifying the replicated policy was updated")
				expected := "$ocm_encrypted:dbHPzG98PxV7RXcAx25mMGPBAUbfjJTEMyFc7kE2W7U3FW5+X31LkidHu/25ic4m"
				Eventually(func() string {
					replicatedPlc := utils.GetWithTimeout(
						clientHubDynamic,
						gvrPolicy,
						testNamespace+"."+case9PolicyNameEncrypted,
						managedCluster,
						true,
						defaultTimeoutSeconds,
					)

					templates, _, _ := unstructured.NestedSlice(replicatedPlc.Object, "spec", "policy-templates")
					if len(templates) < 1 {
						return ""
					}

					template, ok := templates[0].(map[string]interface{})
					if !ok {
						return ""
					}

					objectTemplates, _, _ := unstructured.NestedSlice(
						template, "objectDefinition", "spec", "object-templates",
					)
					if len(objectTemplates) < 1 {
						return ""
					}

					objectTemplate, ok := objectTemplates[0].(map[string]interface{})
					if !ok {
						return ""
					}

					secretValue, _, _ := unstructured.NestedString(
						objectTemplate, "objectDefinition", "data", "someTopSecretThing",
					)

					return secretValue
				}, defaultTimeoutSeconds, 1).Should(Equal(expected))
			})

			It("should clean up the encryption key", func() {
				utils.Kubectl("delete", "secret",
					case9EncryptionSecretName,
					"-n", managedCluster)
				utils.GetWithTimeout(
					clientHubDynamic, gvrSecret, case9EncryptionSecretName, managedCluster,
					false, defaultTimeoutSeconds,
				)
			})

			It("should clean up", func() {
				utils.Kubectl("delete", "-f", case9PolicyYamlEncrypted, "-n", testNamespace)
				opt := metav1.ListOptions{}
				utils.ListWithTimeout(clientHubDynamic, gvrPolicy, opt, 0, false, defaultTimeoutSeconds)
			})
		}
	})
})

var _ = Describe("Test encrypted policy templates with secret copy", func() {
	Describe("Create policy, placement and referenced resource in ns: "+testNamespace, Ordered, func() {
		for i := 1; i <= 2; i++ {
			managedCluster := "managed" + fmt.Sprint(i)

			It("should be created in user ns", func() {
				By("Creating " + case9PolicyYamlCopy)
				utils.Kubectl("apply",
					"-f", case9PolicyYamlCopy,
					"-n", testNamespace)
				plc := utils.GetWithTimeout(
					clientHubDynamic, gvrPolicy, case9PolicyNameCopy, testNamespace,
					true, defaultTimeoutSeconds,
				)
				Expect(plc).NotTo(BeNil())
			})

			It("should resolve templates and propagate to cluster ns "+managedCluster, func() {
				By("Initializing AES Encryption Secret")
				_, err := utils.KubectlWithOutput("apply",
					"-f", case9EncryptionSecret,
					"-n", managedCluster)
				Expect(err).To(BeNil())

				By("Patching test-policy-plr with decision of cluster " + managedCluster)
				plr := utils.GetWithTimeout(
					clientHubDynamic, gvrPlacementRule, case9PolicyNameCopy+"-plr", testNamespace,
					true, defaultTimeoutSeconds,
				)
				plr.Object["status"] = utils.GeneratePlrStatus(managedCluster)
				_, err = clientHubDynamic.Resource(gvrPlacementRule).Namespace(testNamespace).UpdateStatus(
					context.TODO(), plr, metav1.UpdateOptions{},
				)
				Expect(err).To(BeNil())

				var replicatedPlc *unstructured.Unstructured
				By("Waiting for encrypted values")
				Eventually(func() interface{} {
					replicatedPlc = utils.GetWithTimeout(
						clientHubDynamic,
						gvrPolicy,
						testNamespace+"."+case9PolicyNameCopy,
						managedCluster,
						true,
						defaultTimeoutSeconds,
					)

					return fmt.Sprint(replicatedPlc.Object["spec"])
				}, defaultTimeoutSeconds, 1).Should(ContainSubstring("$ocm_encrypted:"))

				By("Patching the initialization vector with a static value")
				// Setting Initialization Vector so that the test results will be deterministic
				initializationVector := "7cznVUq5SXEE4RMZNkGOrQ=="
				annotations := replicatedPlc.GetAnnotations()
				annotations[IVAnnotation] = initializationVector
				replicatedPlc.SetAnnotations(annotations)
				_, err = clientHubDynamic.Resource(gvrPolicy).Namespace(managedCluster).Update(
					context.TODO(), replicatedPlc, metav1.UpdateOptions{},
				)
				Expect(err).To(BeNil())

				By("Verifying the replicated policy against a snapshot")
				yamlPlc := utils.ParseYaml(case9PolicyYamlCopiedRepl + managedCluster + ".yaml")
				Eventually(func() interface{} {
					replicatedPlc = utils.GetWithTimeout(
						clientHubDynamic,
						gvrPolicy,
						testNamespace+"."+case9PolicyNameCopy,
						managedCluster,
						true,
						defaultTimeoutSeconds,
					)

					return replicatedPlc.Object["spec"]
				}, defaultTimeoutSeconds, 1).Should(utils.SemanticEqual(yamlPlc.Object["spec"]))
			})

			It("should reconcile when the secret referenced in the template is updated", func() {
				By("Updating the secret " + case9SecretName)
				newToken := "THVrZS4gSSBhbSB5b3VyIGZhdGhlci4="
				patch := []byte(`{"data": {"token": "` + newToken + `"}}`)
				_, err := clientHub.CoreV1().Secrets(testNamespace).Patch(
					context.TODO(), case9SecretName, types.StrategicMergePatchType, patch, metav1.PatchOptions{},
				)
				Expect(err).To(BeNil())

				By("Verifying the replicated policy was updated")
				expected := "$ocm_encrypted:dbHPzG98PxV7RXcAx25mMGPBAUbfjJTEMyFc7kE2W7U3FW5+X31LkidHu/25ic4m"
				Eventually(func() string {
					replicatedPlc := utils.GetWithTimeout(
						clientHubDynamic,
						gvrPolicy,
						testNamespace+"."+case9PolicyNameCopy,
						managedCluster,
						true,
						defaultTimeoutSeconds,
					)

					templates, _, _ := unstructured.NestedSlice(replicatedPlc.Object, "spec", "policy-templates")
					if len(templates) < 1 {
						return ""
					}

					template, ok := templates[0].(map[string]interface{})
					if !ok {
						return ""
					}

					objectTemplates, _, _ := unstructured.NestedSlice(
						template, "objectDefinition", "spec", "object-templates",
					)
					if len(objectTemplates) < 1 {
						return ""
					}

					objectTemplate, ok := objectTemplates[0].(map[string]interface{})
					if !ok {
						return ""
					}

					secretValue, _, _ := unstructured.NestedString(
						objectTemplate, "objectDefinition", "data", "token",
					)

					return secretValue
				}, defaultTimeoutSeconds, 1).Should(Equal(expected))
			})

			It("should clean up the encryption key", func() {
				utils.Kubectl("delete", "secret",
					case9EncryptionSecretName,
					"-n", managedCluster)
				utils.GetWithTimeout(
					clientHubDynamic, gvrSecret, case9EncryptionSecretName, managedCluster,
					false, defaultTimeoutSeconds,
				)
			})

			It("should clean up", func() {
				utils.Kubectl("delete", "-f", case9PolicyYamlCopy, "-n", testNamespace)
				opt := metav1.ListOptions{}
				utils.ListWithTimeout(clientHubDynamic, gvrPolicy, opt, 0, false, defaultTimeoutSeconds)
			})
		}
	})
})<|MERGE_RESOLUTION|>--- conflicted
+++ resolved
@@ -17,22 +17,6 @@
 )
 
 const (
-<<<<<<< HEAD
-	case9PolicyName              = "case9-test-policy"
-	case9PolicyYaml              = "../resources/case9_templates/case9-test-policy.yaml"
-	case9ReplicatedPolicyYamlM1  = "../resources/case9_templates/case9-test-replpolicy-managed1.yaml"
-	case9ReplicatedPolicyYamlM2  = "../resources/case9_templates/case9-test-replpolicy-managed2.yaml"
-	case9PolicyNameEncrypted     = "case9-test-policy-encrypted"
-	case9PolicyYamlEncrypted     = "../resources/case9_templates/case9-test-policy_encrypted.yaml"
-	case9PolicyYamlEncryptedRepl = "../resources/case9_templates/case9-test-replpolicy_encrypted-"
-	case9EncryptionSecret        = "../resources/case9_templates/case9-test-encryption-secret.yaml"
-	case9EncryptionSecretName    = "policy-encryption-key"
-	case9SecretName              = "case9-secret"
-	IVAnnotation                 = "policy.open-cluster-management.io/encryption-iv"
-	case9PolicyNameCopy          = "case9-test-policy-copy"
-	case9PolicyYamlCopy          = "../resources/case9_templates/case9-test-policy_copy.yaml"
-	case9PolicyYamlCopiedRepl    = "../resources/case9_templates/case9-test-replpolicy_copied-"
-=======
 	case9PolicyName                   = "case9-test-policy"
 	case9PolicyYaml                   = "../resources/case9_templates/case9-test-policy.yaml"
 	case9ReplicatedPolicyYamlM1       = "../resources/case9_templates/case9-test-replpolicy-managed1.yaml"
@@ -45,7 +29,9 @@
 	case9EncryptionSecretName         = "policy-encryption-key"
 	case9SecretName                   = "case9-secret"
 	IVAnnotation                      = "policy.open-cluster-management.io/encryption-iv"
->>>>>>> 3ee5faec
+	case9PolicyNameCopy               = "case9-test-policy-copy"
+	case9PolicyYamlCopy               = "../resources/case9_templates/case9-test-policy_copy.yaml"
+	case9PolicyYamlCopiedRepl         = "../resources/case9_templates/case9-test-replpolicy_copied-"
 )
 
 var _ = Describe("Test policy templates", func() {
