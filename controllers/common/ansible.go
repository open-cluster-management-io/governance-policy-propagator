// Copyright Contributors to the Open Cluster Management project

package common

import (
	"context"
	"encoding/json"
	"reflect"
	"strings"

	metav1 "k8s.io/apimachinery/pkg/apis/meta/v1"
	"k8s.io/apimachinery/pkg/apis/meta/v1/unstructured"
	"k8s.io/apimachinery/pkg/runtime/schema"
	"k8s.io/client-go/dynamic"

	policyv1beta1 "open-cluster-management.io/governance-policy-propagator/api/v1beta1"
)

// CreateAnsibleJob creates ansiblejob with given PolicyAutomation
func CreateAnsibleJob(policyAutomation *policyv1beta1.PolicyAutomation,
	dynamicClient dynamic.Interface, mode string, violationContext policyv1beta1.ViolationContext,
) error {
	ansibleJob := &unstructured.Unstructured{
		Object: map[string]interface{}{
			"apiVersion": "tower.ansible.com/v1alpha1",
			"kind":       "AnsibleJob",
			"spec": map[string]interface{}{
				"job_template_name": policyAutomation.Spec.Automation.Name,
				"tower_auth_secret": policyAutomation.Spec.Automation.TowerSecret,
				"extra_vars":        map[string]interface{}{},
			},
		},
	}

	if policyAutomation.Spec.Automation.ExtraVars != nil {
		// This is to translate the runtime.RawExtension to a map[string]interface{}
		mapExtraVars := map[string]interface{}{}

		err := json.Unmarshal(policyAutomation.Spec.Automation.ExtraVars.Raw, &mapExtraVars)
		if err != nil {
			return err
		}

		ansibleJob.Object["spec"].(map[string]interface{})["extra_vars"] = mapExtraVars
	}

	if violationContext.TargetClusters != nil {
		extravars := ansibleJob.Object["spec"].(map[string]interface{})["extra_vars"].(map[string]interface{})
		values := reflect.ValueOf(violationContext)
		typesOf := values.Type()
		// add every violationContext fields into extravars
		// here use the snake key to match the design and
		// don't need to set target_clusters specifically
		for i := 0; i < values.NumField(); i++ {
			key := typesOf.Field(i).Name
			snakeKey := ToSnakeCase(key)
			value := values.Field(i).Interface()
			extravars[snakeKey] = value
		}
<<<<<<< HEAD
	}

	if policyAutomation.Spec.Automation.JobTTL != nil {
		ansibleJob.Object["spec"].(map[string]interface{})["job_ttl"] = *policyAutomation.Spec.Automation.JobTTL
=======
>>>>>>> 33ca0764
	}

	ansibleJobRes := schema.GroupVersionResource{
		Group: "tower.ansible.com", Version: "v1alpha1",
		Resource: "ansiblejobs",
	}

	// Ansible tower API requires the lower case naming
	ansibleJob.SetGenerateName(strings.ToLower(policyAutomation.GetName() + "-" + mode + "-"))
	ansibleJob.SetOwnerReferences([]metav1.OwnerReference{
		*metav1.NewControllerRef(policyAutomation, policyAutomation.GroupVersionKind()),
	})

	_, err := dynamicClient.Resource(ansibleJobRes).Namespace(policyAutomation.GetNamespace()).
		Create(context.TODO(), ansibleJob, metav1.CreateOptions{})
	if err != nil {
		return err
	}

	return nil
}<|MERGE_RESOLUTION|>--- conflicted
+++ resolved
@@ -57,13 +57,10 @@
 			value := values.Field(i).Interface()
 			extravars[snakeKey] = value
 		}
-<<<<<<< HEAD
 	}
 
 	if policyAutomation.Spec.Automation.JobTTL != nil {
 		ansibleJob.Object["spec"].(map[string]interface{})["job_ttl"] = *policyAutomation.Spec.Automation.JobTTL
-=======
->>>>>>> 33ca0764
 	}
 
 	ansibleJobRes := schema.GroupVersionResource{
