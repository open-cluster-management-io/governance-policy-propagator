--- conflicted
+++ resolved
@@ -52,7 +52,8 @@
 	// +kubebuilder:validation:Required
 	// +kubebuilder:validation:MinLength=1
 	TowerSecret string `json:"secret"`
-<<<<<<< HEAD
+	// JobTTL sets the time to live for the Kubernetes AnsibleJob object after the Ansible job run has finished.
+	JobTTL *int `json:"jobTtl,omitempty"`
 	// The maximum number of violation contexts will be provided to the Ansible Tower as extra variable.
 	// +kubebuilder:validation:Minimum=0
 	PolicyViolationContextLimit uint `json:"policyViolationContextLimit,omitempty"`
@@ -72,10 +73,6 @@
 	PolicySet              []string                                   `json:"policySet,omitempty"`
 	ViolationMessage       string                                     `json:"violationMessage,omitempty"`
 	PolicyViolationContext map[string]policyv1.ReplicatedPolicyStatus `json:"policyViolationContext,omitempty"`
-=======
-	// JobTTL sets the time to live for the Kubernetes AnsibleJob object after the Ansible job run has finished.
-	JobTTL *int `json:"jobTtl,omitempty"`
->>>>>>> d078c8d1
 }
 
 // PolicyAutomationStatus defines the observed state of PolicyAutomation
